# B.U.G.S. — Behavioral Unification & General Stabilization

This document tracks the ongoing effort to reduce defects and keep the game reliable. Developers can continue the work by using the roadmap and active bugs tables below — no other documents are needed.

## Roadmap

| Phase | Goal                                                     | Exit Criteria                                                                                   | Status         |
| ----- | -------------------------------------------------------- | ------------------------------------------------------------------------------------------------ | -------------- |
| 1     | Catalogue systemic failures across gameplay subsystems   | Architecture bug register compiled with severity tags and reproduction notes for every category | 🟢 Complete    |
| 2     | Restore replication fidelity for combat and movement     | Projectile direction, effect patch emission, and path intent tests green across client/server    | 🟡 In progress |
| 3     | Harden inventory and equipment parity end to end         | Inventory diffing/cloning fixed, NPC rewards patch correctly, equipment updates reach the HUD    | ⚪ Planned      |
| 4     | Build resilience in networking flow control and logging  | Command queue throttled, marshal retries buffered, and broadcast logging sanitized               | ⚪ Planned      |

## Active Bugs

| Bug                                              | Impact     | Status    | Notes |
| ------------------------------------------------ | ---------- | --------- | ----- |
| Projectile velocity quantization corrupts replicated direction | High       | 🟢 Done  | `syncProjectileInstance` rounds velocity vectors, erasing diagonals and desyncing clients (TestSyncProjectileInstanceQuantizesDirection). |
| Equip rollback loses gear when reinsertion fails | Critical   | 🔴 Todo  | `EquipFromInventory` drops previous gear if reinsertion fails, permanently deleting items. |
| Join retry timer keeps running after success     | Medium     | 🟢 Done  | Retry timeout never cleared, so delayed callbacks re-run `joinGame` and duplicate players; fixed by tracking and clearing the handle. |
| Effect trigger dedupe never forgets processed IDs | Medium     | 🟢 Done  | Persistent trigger ID set grows forever and blocks recycled triggers from rendering. |
| Path-following emits unbounded intent vectors    | High       | 🔴 Todo  | Raw waypoint deltas feed into `SetIntent`, exceeding normalized ranges and breaking consumers. |
| Effect attachments jump back to caster on target death | Medium     | ⚪ Planned | Burning effect snaps to player when rat dies; should stay on dead target; repro: cast fireball at sewer rat. |
| Inventory diffing ignores fungibility keys       | High       | 🟢 Done   | `inventoriesEqual` omits `FungibilityKey`, leaving clients with stale identity metadata; repro: `TestMutateInventoryEmitsPatchWhenFungibilityChanges`. |
| Client inventory clones strip fungibility metadata | Medium     | 🟢 Done   | `cloneInventorySlots` now preserves `fungibility_key`, keeping unique stacks distinct. |
| Ground item normalisation rewrites metadata      | Medium     | 🔴 Todo  | `normalizeGroundItems` defaults to gold and drops keys, misrendering new or personal loot. |
| Effect patches filtered out of hub payloads      | Critical   | 🔴 Todo  | `Hub.marshalState` whitelist excludes effects, so incremental effect updates never broadcast. |
| Ground item removals skip diff emission          | High       | 🟢 Done  | Deletions bypass journalling, so broadcasts omit refreshed stacks until a keyframe. |
<<<<<<< HEAD
| Player removals suppressed between keyframes     | High       | 🔴 Todo  | Player deletions fail to emit patches, leaving ghost actors alive for clients and telemetry. |
| Equipment patches unsupported on the client      | Critical   | 🟢 Done  | Patch handlers now hydrate `player_equipment`/`npc_equipment` payloads so loadouts reach the UI. |
=======
| Player removals suppressed between keyframes     | High       | 🟢 Done  | `World.RemovePlayer` now emits `player_removed` diffs (TestRemovePlayerEmitsRemovalPatch). |
| Equipment patches unsupported on the client      | Critical   | 🔴 Todo  | Patch handler table lacks equipment entries; updates are logged and dropped before UI sync. |
>>>>>>> c85ddfb2
| Projectile rehydration restores full travel distance | High       | 🟢 Done  | `spawnContractProjectileFromInstance` ignores saved `remainingRange`, extending projectile reach. |
| Contract projectile definitions skip damage payloads | Critical   | 🟢 Done | `TestContractProjectileDefinitionsApplyDamage` now passes after inheriting fireball damage params from the projectile template. |
| Projectile resurrection resets lifetime ticks    | High       | 🔴 Todo  | Recreated projectiles use template lifetime instead of persisted ticks, causing overlong effects. |
| Failed state marshals drop drained patches       | Critical   | 🔴 Todo  | `marshalState` drains buffers before encode; on failure data is lost until next keyframe. |
| Command queue lacks flow control per client      | High       | 🔴 Todo  | `enqueueCommand` accepts unlimited commands, allowing a single client to flood the queue. |
| NPC gold rewards bypass patch emission           | Medium     | 🔴 Todo  | NPC mining rewards mutate inventories directly, skipping patch emission for subscribers. |
| Blood splatter applies to attacker instead of victim | Low        | ⚪ Planned | Melee strikes paint attacker sprite; should land on victim; repro: rat bite vs. player. |
| Blood splatter decals ignore configured sizing   | Low        | ⚪ Planned | Decal handoff yields oversized stains; should match animation params; repro: watch blood decal settle after hit. |
| Broadcast logging leaks full state payloads      | Medium     | 🔴 Todo  | Debug path dumps complete JSON payloads, flooding logs and exposing sensitive state. |
| Version counters misuse pointer increment syntax | Critical   | 🟢 Done  | Mutator helpers now call `incrementVersion` so pointer arithmetic no longer corrupts patch sequencing. |
| Contract tick cadence hint is ignored            | Medium     | 🔴 Todo  | `EffectIntent` exposes `TickCadence` but instantiation never persists or respects it. |
| World config normalisation drops NPC totals      | High       | 🟢 Done  | `worldConfig.normalized` overwrites aggregate `NPCCount`, leaving worlds without spawns. |
| Effect ticks halt when no emitter is provided    | Medium     | 🔴 Todo  | `EffectManager.RunTick` returns early on nil emitters, halting offline simulations. |
| Client ignores NPC equipment patches             | High       | 🟢 Done  | Client patch handlers now accept `npc_equipment` so NPC loadouts update on the HUD. |

(Add new rows as bugs are logged. When you start one, set 🟡 Doing; when merged and verified, set 🟢 Done. If obsolete or duplicate, strike through with a short note.)

## Quality Goals

* Reproducible: every bug entry includes a minimal repro (command, test name, or scenario).
* Deterministic: simulation/replication paths avoid nondeterministic branches.
* No zombies: entities/items removed on server are removed on clients without keyframe reliance.
* Tests with fixes: every fix lands with a failing test turned green.
* Minimal surface area: prefer single code paths per behavior to reduce bug vectors.<|MERGE_RESOLUTION|>--- conflicted
+++ resolved
@@ -26,13 +26,8 @@
 | Ground item normalisation rewrites metadata      | Medium     | 🔴 Todo  | `normalizeGroundItems` defaults to gold and drops keys, misrendering new or personal loot. |
 | Effect patches filtered out of hub payloads      | Critical   | 🔴 Todo  | `Hub.marshalState` whitelist excludes effects, so incremental effect updates never broadcast. |
 | Ground item removals skip diff emission          | High       | 🟢 Done  | Deletions bypass journalling, so broadcasts omit refreshed stacks until a keyframe. |
-<<<<<<< HEAD
-| Player removals suppressed between keyframes     | High       | 🔴 Todo  | Player deletions fail to emit patches, leaving ghost actors alive for clients and telemetry. |
 | Equipment patches unsupported on the client      | Critical   | 🟢 Done  | Patch handlers now hydrate `player_equipment`/`npc_equipment` payloads so loadouts reach the UI. |
-=======
 | Player removals suppressed between keyframes     | High       | 🟢 Done  | `World.RemovePlayer` now emits `player_removed` diffs (TestRemovePlayerEmitsRemovalPatch). |
-| Equipment patches unsupported on the client      | Critical   | 🔴 Todo  | Patch handler table lacks equipment entries; updates are logged and dropped before UI sync. |
->>>>>>> c85ddfb2
 | Projectile rehydration restores full travel distance | High       | 🟢 Done  | `spawnContractProjectileFromInstance` ignores saved `remainingRange`, extending projectile reach. |
 | Contract projectile definitions skip damage payloads | Critical   | 🟢 Done | `TestContractProjectileDefinitionsApplyDamage` now passes after inheriting fireball damage params from the projectile template. |
 | Projectile resurrection resets lifetime ticks    | High       | 🔴 Todo  | Recreated projectiles use template lifetime instead of persisted ticks, causing overlong effects. |
