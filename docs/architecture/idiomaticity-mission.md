# I.D.I.O.M. — Idiomatic Design & Implementation Optimization Mission

## Purpose

This plan guides the refactoring of the Mine & Die server codebase toward a more idiomatic Go architecture. The goal is not to rewrite or redesign gameplay logic, but to make the codebase simpler, clearer, and easier to evolve — while keeping deterministic simulation behavior intact.

---

## Guiding Principles

* **Preserve behavior** — determinism and simulation order must not change.
* **Small packages with clear ownership** — each package owns its domain, exposes a minimal interface, and hides internals.
* **Single source of truth** — one clock, one RNG, one simulation state.
* **Explicit concurrency** — the simulation loop stays single-threaded; IO and fan-out happen at the edges.
* **No globals** — logging, metrics, and randomness are injected.
* **Test-driven migration** — golden determinism tests ensure behavior parity after every refactor.

---

## [DONE] Phase 0 — Baseline & Safety Net

- [x] Objective: Create seams and invariants before moving code.

- [x] Introduce `internal/sim` façade that wraps the existing engine:

  ```go
  type Engine interface {
      Apply([]Command) error
      Step()
      Snapshot() Snapshot
      DrainPatches() []Patch
  }
  ```

  All external callers (websocket, matchmaker, etc.) must use this façade instead of touching internals.

- [x] Add a **golden determinism test**:

  - [x] Set a fixed seed, command script, and tick count.
  - [x] Compute and assert the patch and journal checksum.
  - [x] Run the check in CI to detect behavioral drift.

- [x] Freeze **core data contracts**:

  - [x] Lock the command schema.
  - [x] Lock the patch format via adapter round-trip tests.
  - [x] Lock the journal record format.
    - Journal record format — journal round-trip tests in place.
  - [x] Lock tick, RNG, and sequence numbering rules.

- [x] Add `internal/sim/patches` with round-trip test: `apply(patches(snapshot)) == state`.

- [x] Pass injected dependencies (`Logger`, `Metrics`, `Clock`, `RNG`) via a `Deps` struct.

- [x] Add adapter coverage for journal effect batches so the façade captures the
      exact record layout before we split packages.

*Outcome:* Simulation has a narrow interface and deterministic baseline; tests ensure safety.

---

## [DONE] Phase 1 — Structural Extraction

- [x] Objective: Separate concerns without changing runtime behavior.

### Next task

- [x] Document the next logical follow-up step.
- [x] Document the next logical follow-up step.

- [x] Move process wiring into `/cmd/server` and `internal/app`.
- [x] Move the HTTP and websocket handler construction into `internal/net` so `internal/app` depends on networking packages instead of hub internals.
- [x] Extract websocket session orchestration into `internal/net/ws` so handler code depends on a narrow subscription interface instead of hub internals.
- [x] Move networking into `internal/net`:

  - [x] Add `ws/` for websocket sessions and fan-out.
  - [x] Add `proto/` for message encode/decode and versioning.
- [x] Extract websocket message encode/decode into `internal/net/proto` and route the session handler through it.
- [x] Route keyframe and state snapshot responses through `internal/net/proto` so websocket handlers stop marshalling server messages directly.
- [x] Route HTTP join and resubscribe responses through `internal/net/proto` so REST handlers stop marshalling server messages directly.
- [x] Add an HTTP resubscribe endpoint under `internal/net` that proxies `hub.MarshalState` and returns `proto`-encoded snapshots for reconnecting clients.
- [x] Introduce `internal/net/proto` helpers that translate websocket client payloads into `sim.Command` values so the handler stops decoding request fields directly.
- [x] Convert all networking code to map messages → `sim.Command` and read `sim.Patch`/`Snapshot` without direct state access.
- [x] Route websocket command handling through a hub-level intake that accepts `sim.Command` values so networking stops calling hub-specific helper methods.
- [x] Introduce `telemetry` package for `Logger` and `Metrics` interfaces.
  - [x] Sketch interfaces for the telemetry package that wrap the existing logger and metrics dependencies before switching call sites.
- [x] Replace global loggers or random seeds with injected dependencies.
  - [x] Switch hub logging to rely on the new telemetry.Logger adapters.
- [x] Adapt hub metrics consumption to the telemetry.Metrics interface exposed by the new package.
- [x] Allow `HubConfig` to accept injected `telemetry.Metrics` instances so callers are not tied to the logging router.
  - [x] Allow `HubConfig` to accept a `telemetry.Logger` implementation to decouple logger injection from the standard library.
- [x] Allow `internal/net.HTTPHandlerConfig` to accept a `telemetry.Logger` implementation so HTTP wiring no longer depends on the standard library logger.
- [x] Allow `internal/net/ws.HandlerConfig` to accept a `telemetry.Logger` implementation so websocket wiring can drop the standard library logger dependency.
- [x] Allow `internal/app` to accept an injected `telemetry.Logger` so the process wiring can stop constructing its own standard library logger.

**Definition of done:**

- [ ] Keep all non-simulation code talking only to `internal/sim`.
- [ ] Avoid creating new `context.Background()` inside the loop.
- [ ] Keep the golden determinism test passing unchanged.

---

## [DONE] Phase 2 — Simulation Decomposition

- [x] Objective: Split the monolithic simulation into smaller packages with explicit ownership.

### Next task

- [x] Document the next logical follow-up step for Phase 2, outlining how to keep the tick loop inside `sim/engine` while introducing the ring-buffered command queue.

  1. **Model the bounded queue inside the engine.** Add `internal/sim/command_buffer.go` that owns a fixed-size ring of `sim.Command` values with `Push`, `Drain`, and `Len` helpers. Thread `Deps().Metrics` into the buffer so overflow and occupancy counters replace the hub's ad-hoc logging. Size the buffer from a constructor argument so tests can exercise wraparound deterministically.
  2. **Host the fixed-timestep loop in `sim`.** Introduce a `Loop` helper in `internal/sim` (for example `loop.go`) that keeps the current `RunSimulation` cadence logic — ticker setup, dt clamping, and tick accounting — but drives `Engine.Apply/Step` against the buffer. The loop should accept callbacks for fan-out (`onStep(snapshot, diff)`) so the hub can continue to broadcast without depending on world internals while the tick scheduling stays in the engine package.
  3. **Adapt hub intake to the new seam.** Replace `Hub.pendingCommands` with calls into the buffer via a thin `engine.Enqueue(Command)` façade. Migrate the per-actor throttling and drop warnings from `hub.go` into the engine/buffer layer so command ordering stays deterministic regardless of where the call originates.
  4. **Lock behavior with tests.** Port `hub_command_queue_test.go` to target the new buffer API, add focused ring-buffer coverage for wrap/drop behavior, and rerun the determinism harness to prove tick sequencing and patch/journal checksums stay unchanged once the loop lives under `internal/sim`.

- [x] Introduce the `internal/sim` ring buffer (`CommandBuffer`) and delegate the hub command queue + tick loop to the engine while keeping fan-out behavior unchanged.

- [x] Route websocket and HTTP command ingestion through `sim.Engine.Enqueue` so the hub wrapper can be retired once callers stop relying on it.

- [x] Retire `Hub.HandleCommand` by moving command validation into a shared intake helper under `internal/net` that normalizes `proto` payloads and calls `sim.Engine.Enqueue` directly, keeping rejection telemetry identical.

- [x] Begin carving out `server/internal/world` by moving the world struct, tile helpers, and RNG/time wiring into the new package while keeping the hub adapter and simulation loop behavior unchanged.
- [x] Move the world constructor (`newWorld`) and default configuration helpers into `internal/world`, exposing a constructor that the hub and tests call while leaving adapters and loop wiring untouched.
- [x] Move world obstacle generation and NPC seeding helpers into `internal/world` so the constructor's dependencies live alongside it, leaving wrappers for any legacy call sites.
- [x] Move the navigation grid helpers (`path_utils.go`) into `internal/world`, exposing wrappers in the legacy world so pathfinding continues to compile without depending on server internals.
- [x] Move the player path-following helpers (`player_path.go`) into `internal/world`, exposing adapters on the legacy world so intent updates sit alongside the navigation grid.
- [x] Move the NPC path-following helpers (`npc_path.go`) into `internal/world`, exposing adapters on the legacy world so NPC intent updates share the centralized navigation logic.
- [x] Move the path navigation helpers (`computePathFrom`, `dynamicBlockerPositions`, and `convertWorldPath` in `path_navigation.go`) into `internal/world`, exposing thin wrappers on the legacy world that delegate to the centralized pathfinding package.
- [x] Move the actor movement helpers (`moveActorWithObstacles`, `resolveAxisMoveX`, `resolveAxisMoveY`, and `resolveObstaclePenetration` in `movement.go`) into `internal/world`, exposing thin wrappers on the legacy world that delegate to the centralized movement helpers.
- [x] Move the actor collision resolver (`resolveActorCollisions` in `movement.go`) into `internal/world`, providing wrappers on the legacy world so collision separation sits alongside the movement helpers.
- [x] Move the player and NPC position mutation helpers (`applyPlayerPositionMutations` and `applyNPCPositionMutations` in `simulation.go`) into `internal/world`, exposing wrappers on the legacy world so movement commits live alongside collision handling.

- [x] Move the world stat resolution helpers (`resolveStats` and `syncMaxHealth` in `simulation.go`) into `internal/world`, exposing wrappers on the legacy world so actor stat updates live alongside the centralized movement and mutation helpers.
- [x] Move the actor health mutation helper (`setActorHealth` in `world_mutators.go`) into `internal/world`, exposing a wrapper on the legacy world so health patch emission stays alongside the centralized stat helpers.
- [x] Move the actor inventory mutation helper (`mutateActorInventory` in `world_mutators.go`) into `internal/world`, exposing wrappers on the legacy world so inventory patch emission lives alongside the centralized stat and health helpers.
- [x] Move the actor equipment mutation helper (`mutateActorEquipment` in `world_mutators.go`) into `internal/world`, exposing wrappers on the legacy world so equipment patch emission sits alongside the centralized stat, health, and inventory helpers.
- [x] Move the effect mutation helpers (`SetEffectPosition` and `SetEffectParam` in `world_mutators.go`) into `internal/world`, exposing wrappers on the legacy world so effect patch emission shares the centralized mutation utilities.
- [x] Move the ground item mutation helpers (`SetGroundItemPosition` and `SetGroundItemQuantity` in `world_mutators.go`) into `internal/world`, exposing wrappers on the legacy world so ground item patch emission shares the centralized mutation utilities.
- [x] Move the ground item lifecycle helpers (`scatterGroundItemPosition`, `upsertGroundItem`, and `removeGroundItem` in `ground_items.go`) into `internal/world`, exposing wrappers on the legacy world so item placement and cleanup share the centralized ground item utilities.
- [x] Move the ground item snapshot helpers (`groundItemsSnapshot`, `GroundItemsSnapshot`) and the shared `GroundItem` state definition into `internal/world`, adding legacy adapters so broadcast assembly keeps using the centralized structures.
- [x] Move the ground item proximity helper (`nearestGroundItem`) into `internal/world`, exposing wrappers on the legacy world so pickup targeting relies on the centralized search utilities.
- [x] Move the ground item drop helpers (`dropAllGold`, `dropAllInventory`, and `dropAllItemsOfType`) into `internal/world`, exposing wrappers on the legacy world so drop flows live alongside the centralized ground item utilities.
- [x] Move the gold pickup console flow (`pickup_gold` handling in `hub.go`) into `internal/world`, exposing thin wrappers on the hub/world so pickup validation and transfers sit with the centralized ground item utilities.
- [x] Move the gold drop console flow (`drop_gold` handling in `hub.go`) into `internal/world`, exposing thin wrappers on the hub/world so inventory removal and ground placement rely on the centralized ground item utilities.

- [x] Start carving out the journal subsystem by moving the `Journal` struct and `newJournal` constructor from `server/patches.go` into a new `internal/journal` package, exposing legacy adapters so existing callers continue to compile.
- [x] Add focused tests for `internal/journal` that cover patch/effect cloning and resync policy signals so the new package's API stays locked.

- [x] Begin carving out `internal/effects` by moving the effect manager state and lifecycle helpers from `server/effects_manager.go` into the new package, leaving legacy wrappers for existing call sites.
- [x] Move the legacy `effectState`/projectile/status helper definitions from `server/effects.go` into `internal/effects`, introducing adapters so world mutation code continues to operate on the shared types.
- [x] Move the effect spatial index (`effectSpatialIndex` and its helpers) from `server/effects_spatial_index.go` into `internal/effects`, leaving thin wrappers so hub/world code continues to compile against the shared structures.
- [x] Move the effect registration helpers (`registerEffect`/`unregisterEffect` in `effects.go`) into `internal/effects`, exposing adapters so telemetry and world slices keep using the centralized index bookkeeping.
- [x] Move the effect lookup (`findEffectByID`) and pruning (`pruneEffects`) helpers from `effects.go` into `internal/effects`, exposing legacy adapters so the centralized registry owns active-instance bookkeeping.
- [x] Persist an `internal/effects.Registry` on the legacy world so register/find/prune call sites reuse a shared instance with wired telemetry callbacks instead of rebuilding the struct each time.
- [x] Thread the world's persisted `effects.Registry` into `EffectManager` so contract-managed hooks interact with the shared bookkeeping without reaching directly into legacy slices.
- [x] Teach `internal/effects.Manager` to accept a shared registry view so contract-managed spawn and teardown hooks can register or unregister effects without calling the legacy world wrappers.
- [x] Move the contract projectile spawn helper into `internal/effects` so the manager owns contract effect instantiation without routing through the legacy world wrapper.
- [x] Move the contract blood decal spawn helper into `internal/effects` so the manager owns blood decal instantiation without relying on the legacy world wrapper.
- [x] Move the contract blood decal sync helper into `internal/effects` so the manager updates contract instances without depending on the legacy world wrapper.
- [x] Move the contract status visual sync helper into `internal/effects` so the manager updates burning visuals without depending on the legacy world wrapper.
- [x] Move the contract status visual spawn helper into `internal/effects` so the manager can instantiate burning visuals without relying on the legacy world wrapper.
- [x] Move the status visual attachment helper (`attachVisualToStatusEffect`) into `internal/world` so the effect manager can link burning visuals to actor status state without mutating legacy structs directly.
- [x] Move the status visual lifetime helpers (`extendAttachedEffect` and `expireAttachedEffect`) into `internal/world` so contract-managed visuals share centralized duration bookkeeping.
- [x] Teach the contract burning visual hook in `effects_manager.go` to call the new `internal/world` lifetime helpers when extending or ending the attached effect so contract-managed visuals reuse the centralized bookkeeping.
- [x] Extract the contract burning visual hook into `internal/effects`, introducing a configuration struct so the server wrapper only wires actor lookup and lifetime helper adapters.
- [x] Move the contract burning damage hook into `internal/effects`, reusing the shared actor lookup seam so lava damage continues to read status metadata without touching legacy world state.
- [x] Move the legacy burning damage helper (`applyBurningDamage` and its wrapper) into `internal/world`, exposing a thin adapter on `World` so the new effects hook applies lava damage through the centralized world package.
- [x] Move `NewBurningTickIntent` into `internal/effects`, returning a contract intent helper that reuses the new world burning damage API so lava damage queues share the centralized implementation.
- [x] Move `NewBloodSplatterIntent` into `internal/effects`, exposing an intent helper that reuses the shared quantization utilities so world callers stop depending on server-level geometry helpers when queuing blood decals.
- [x] Move the blood splatter configuration helpers (`newBloodSplatterParams` and `bloodSplatterColors`) into `internal/effects`, providing adapters so world callers reuse the centralized defaults when instantiating contract-managed decals.
- [x] Move the blood decal instance wiring (`ensureBloodDecalInstance`) into `internal/effects`, exposing a config-driven helper so the server wrapper only supplies runtime lookups and registries.
- [x] Move the runtime effect state helpers (`registerWorldEffect`, `unregisterWorldEffect`, `storeWorldEffect`, `loadWorldEffect`) into `internal/effects`, exposing runtime-driven adapters so the legacy world wrapper delegates to the shared package.
- [x] Extract the contract projectile lifecycle hook into `internal/effects`, introducing a configuration struct so the server wrapper only wires world lookups, registry adapters, and telemetry callbacks.
- [x] Extract the melee spawn hook into `internal/effects`, introducing a configuration seam so the server wiring only supplies actor lookups and impact resolution callbacks.
- [x] Move `resolveMeleeImpact` into `internal/world`, exposing an adapter that accepts the hook's owner reference and impact footprint so `internal/effects` delegates melee collision and telemetry through the centralized world helper.
- [x] Move `applyEffectHitPlayer`/`applyEffectHitNPC` into `internal/world`, returning callbacks so melee resolution and other hooks apply contract damage through the centralized helpers.
- [x] Move the shared actor hit dispatcher (`applyEffectHitActor` and the effect behavior lookup) into a new `internal/combat` package, returning adapters so world callbacks can resolve hits without depending on the legacy `World` type.
- [x] Move melee ability cooldown and action gating into `internal/combat`, exposing helpers so world melee execution reuses centralized combat adapters.
- [x] Move melee intent construction (`NewMeleeIntent` and `meleeAttackRectangle`) into `internal/combat`, exposing geometry helpers so effect staging relies on the centralized combat package.
- [x] Move projectile intent construction (`NewProjectileIntent` and its spawn geometry helpers) into `internal/combat`, injecting quantization and owner adapters so ability staging lives alongside other combat helpers.
- [x] Extract projectile ability gating (`triggerFireball` owner lookup and cooldown checks) into `internal/combat`, returning the staged owner reference alongside the trigger result so world callers reuse the centralized combat adapter.
- [x] Extract the fireball trigger staging into `internal/combat`, introducing a helper that consumes the projectile gate and template to return a ready contract intent so the world only enqueues the resulting effect.
- [x] Extract the melee trigger staging into `internal/combat`, introducing a helper that consumes the melee gate and intent helpers to return a ready contract intent so the world only enqueues the resulting effect.
- [x] Populate the melee and projectile ability owner references with combat intent owners so the staging helpers can drop legacy `*actorState` assertions and rely on sanitized adapters.
- [x] Teach the combat staging helpers to consume typed ability owner references directly so trigger configs can drop the `ExtractOwner` closures and rely on sanitized owners end-to-end.
- [x] Move the actor-to-intent owner conversion helpers (`meleeIntentOwner` and `newProjectileIntentOwner`) into `internal/combat` so the world ability gates pull sanitized owners straight from the combat package.
- [x] Thread `combat.AbilityActor` through `World.abilityOwner` so ability gates and trigger staging stop exposing legacy `*actorState` references.
- [x] Update the `server/effect_intents.go` helpers (`newMeleeIntent`, `NewProjectileIntent`) to accept `combat.AbilityActor` owners so intent staging can drop direct `*actorState` conversions.
- [x] Update `combat.MeleeAbilityGateConfig` and `combat.ProjectileAbilityGateConfig` to accept `combat.AbilityActor` lookups so the world gate wiring can stop converting owner snapshots into intent owners directly.
- [x] Expand the combat ability gate tests to assert ability actor position and facing metadata survive the conversion so the new lookup seam stays lossless.
- [x] Move the world effect hit wrapper (`World.applyEffectHitActor` and its adapter wiring) into `internal/combat`, exposing a dispatcher helper so hit resolution logic lives alongside the other combat helpers while the world keeps its telemetry callbacks.
- [x] Move the world player and NPC effect hit callback wiring (`worldpkg.EffectHitPlayerCallback`/`EffectHitNPCCallback` usage in `server/simulation.go`) into `internal/combat`, exposing constructor helpers so the world initialization only supplies telemetry, blood spawn, and defeat adapters while the combat package owns hit staging.

- [x] Route the burning status effect damage application in `server/status_effects.go` through a combat helper that wraps the world dispatcher so status ticks drop their direct `combat.ApplyEffectHit` calls.
- [x] Add a `server/status_effects_test.go` regression that exercises `World.applyBurningDamage` with a stub dispatcher to ensure it delegates through the combat burning damage callback and flushes telemetry after each hit.
- [x] Move the world effect-hit dispatcher wiring (`World.configureEffectHitAdapter` and friends) into `internal/combat`, exposing a constructor the world calls so telemetry and mutation adapters stay centralized while the server keeps only thin wrappers.
- [x] Move the combat damage and defeat telemetry logging into `internal/combat`, exposing adapters that accept the publisher and entity lookup so the world configuration no longer constructs logging payloads directly.
- [x] Move the combat attack-overlap telemetry into `internal/combat`, exposing an adapter that accepts the publisher, entity lookup, and projectile metadata so multi-target hits reuse the shared logging helper.
- [x] Extract the projectile overlap resolution in `server/effects.go` into `internal/combat`, returning a helper that accepts the projectile state, target iterators, hit callbacks, and telemetry recorder so the world step delegates multi-target scanning.
- [x] Extract the remaining projectile advance logic in `server/effects.go` into `internal/combat`, returning a helper that applies travel, range, and obstacle gating before delegating to the shared overlap resolver so the world wrapper only wires effect state and callbacks.
- [x] Extract the projectile stop helper in `server/effects.go` into `internal/combat`, exposing a callback-driven adapter so the world wrapper only supplies telemetry and explosion hooks.
- [x] Move the area-effect explosion spawn helper (`spawnAreaEffectAt`) into `internal/effects`, introducing a configuration seam so the world wrapper only wires ID allocation, registry adapters, and telemetry callbacks.
- [x] Thread `effects.AreaEffectSpawnConfig` through `combat.StopProjectile` so the combat helper spawns explosions directly and the world wrapper can drop its dedicated shim.
- [x] Thread `effects.AreaEffectSpawnConfig` through `combat.AdvanceProjectile` so impact explosions from hit resolution spawn via the shared helper and `World.advanceProjectile` can drop its direct call.
- [x] Replace the `Stop` callback on `combat.ProjectileAdvanceConfig` with a nested `ProjectileStopConfig` so `AdvanceProjectile` applies stop semantics directly while the world wrapper only supplies telemetry adapters.
- [x] Extract a shared world helper that builds the `combat.ProjectileStopConfig` (and reusable area-effect spawn settings) so `advanceProjectiles`, `maybeExplodeOnExpiry`, and the combat helper all delegate through the same wiring before retiring the bespoke stop wrapper.
- [x] Move the shared projectile stop wiring (`projectileStopConfig`/`areaEffectSpawnConfig`) into `internal/world`, exposing an adapter so the server wrapper only forwards the effect state and current time when stopping or advancing projectiles.
- [x] Move the legacy projectile advancement loop (`advanceProjectiles` and `maybeExplodeOnExpiry`) into `internal/world`, exposing a helper that walks non-contract projectiles and applies stop semantics through the shared adapter.
- [x] Move the legacy projectile step (`advanceProjectile`) into `internal/world`, exposing a helper that wires world geometry, overlap checks, and hit callbacks while delegating to `combat.AdvanceProjectile`.

- [x] Move the follow-effect helpers (`advanceNonProjectiles` and `updateFollowEffect`) into `internal/world`, exposing thin wrappers on the legacy world so attachment tracking lives alongside the centralized effect helpers.
- [x] Move the status-effect lifetime helpers (`extendAttachedEffect` and `expireAttachedEffect`) into `internal/world` so attachment expiration shares the centralized effect utilities.
- [x] Move the status-effect advancement loop (`advanceStatusEffects` and `advanceActorStatusEffects`) into `internal/world`, exposing thin wrappers on the legacy world so tick progression lives alongside the centralized status helpers.
- [x] Move the status-effect application helper (`applyStatusEffect`) into `internal/world`, returning adapter-friendly configuration so the legacy world only wires logging, telemetry, and effect manager dependencies.
- [x] Move the status-effect definition registry (`newStatusEffectDefinitions`) into `internal/world`, exposing builders that return `world.ApplyStatusEffectDefinition` values so the server wrapper only supplies effect manager and telemetry adapters.
- [x] Extend the status-effect definition builder to accept a fallback visual attachment adapter so `World.attachStatusEffectVisual` can delegate through `internal/world` when the effect manager is unavailable.
- [x] Thread the status-effect instance handle through the fallback attachment path so `World.attachStatusEffectVisual` can stop reaching into `actor.statusEffects` when the effect manager is unavailable.
- [x] Update `World.attachStatusEffectVisual` to drive status tagging and lifetime extension through the handle's attachment accessors so the fallback path stops mutating `*statusEffectInstance` fields directly.
- [x] Update `World.statusEffectsAdvanceConfig` to construct status-effect attachment callbacks via `newStatusEffectInstanceHandle` so extend/expire/clear flows reuse the handle's attachment accessors instead of touching `inst.attachedEffect` directly.
- [x] Drop the `inst.attachedEffect` guard in `World.statusEffectsAdvanceConfig` and rely on the handle's attachment helpers to no-op when no visual is attached, eliminating direct reads of the legacy field.
- [x] Remove the attachment closure nil checks in `World.statusEffectsAdvanceConfig` so the extend/expire/clear wrappers call the handle helpers directly and let them absorb missing visuals.
- [x] Drop the attachment helper guards in `World.handleBurningStatusApply` so the fallback path calls `Clear`/`Extend` directly and lets the handle no-op when no visual is present.
- [x] Drop the `handle.SetActor` guard in `World.attachStatusEffectVisual` so fallback attachments update the handle actor reference directly through the accessor.
- [x] Drop the `handle.SetActor` guard in `World.applyStatusEffect` so reused and newly created handles update the actor reference directly through the accessor.
- [x] Drop the `handle.Actor` guard in `World.handleBurningStatusApply` so the fallback path relies on the handle-provided actor reference when attaching visuals.
- [x] Drop the `handle.Actor` guard in `World.attachStatusEffectVisual` so the helper always resolves fallback actors through the handle accessor.
- [x] Add regression coverage proving the fallback attachment path resolves the actor through the handle when callers pass a nil actor pointer.
- [x] Move `World.abilityOwner` and `World.abilityOwnerState` into `internal/world`, returning adapters that expose `combat.AbilityActor` snapshots so combat ability gating lives behind the world package seams.
- [x] Expose ability gate constructors in `internal/world` that build the melee and projectile gate configs from ability owner lookups so the legacy world wrapper only wires telemetry, cooldowns, and templates.
- [x] Move the melee and projectile gate wiring into `internal/world` helpers that accept `combat` gate factories so the legacy world wrapper drops direct `combat.New*AbilityGate` calls.

- [x] Keep the tick loop in `sim/engine`:

  - [x] Maintain the fixed timestep, command queue, and tick progression inside the engine.
  - [x] Use a **ring buffer** (`CommandBuffer`) for deterministic input instead of unbounded channels.
- [ ] Extract subpackages:

  - [x] Carve out `world/` for tiles, spatial index, RNG/time, and map helpers.
  - [x] Carve out `journal/` for write-barriers and diff recording.
  - [x] Carve out `effects/` for authoritative visual events.
  - [x] Carve out `combat/` for hit and damage rules.
  - [x] Carve out `stats/` for actor stats.
  - [x] Carve out `items/` for items and equipment.
  - [x] Carve out `ai/` for NPC logic and behaviors.
  - [x] Move NPC spawn configuration and AI library bootstrapping into `internal/ai` so world construction only wires adapters and defaults.
  - [x] Move the legacy `worldNPCSpawner` adapter and associated spawn entry points into `internal/ai` so world construction simply forwards spawn callbacks and inventory defaults.
  - [x] Move the actor inventory state and mutation helpers (`inventory.go`, `equipment.go`) into a new `internal/items` package so the legacy world wrapper delegates item bookkeeping to the shared adapters.
  - [x] Move the ground item mutation and lifecycle helpers (`ground_items.go`) into `internal/items` so drop/pickup flows reuse the shared item adapters.
  - [x] Update the legacy world wrapper to delegate ground item drops and pickups through the `internal/items` helpers so journal emission and telemetry wiring live behind the shared adapters.
  - [x] Move the ground drop delegate assembly (`buildGroundDropDelegates`, `invokeGroundDrop`, and associated helpers) into `internal/items` so the legacy world wrapper only injects inventory drains, RNG hooks, and telemetry callbacks.
  - [x] Move the ground drop inventory drain helpers (`removeStacksFunc`, `removeGoldQuantityFunc`, `inventoryDrainFunc`, and `equipmentDrainFunc`) into `internal/items`, exposing config-driven adapters so the world wrapper just supplies mutate closures and actor lookups.
- [x] Thread journal-aware quantity and position setters through `items.GroundDropConfig` so drop flows record patches via shared `internal/journal` adapters instead of calling the legacy world helpers directly.
- [x] Update ground item removal to route through the journal-aware quantity setter so `items.RemoveGroundItem` records patches without invoking the legacy world helper.
- [x] Swap `World.upsertGroundItem` over to the journal-aware quantity and position setters so ground item merges stop calling the legacy world helpers.
- [x] Retire the legacy `World.SetGroundItemQuantity`/`SetGroundItemPosition` helpers by updating remaining call sites and tests to rely on the journal-aware setters directly.
- [x] Route mutations only through `journal` APIs to record diffs.
- [x] Collapse the `items.GroundDropConfig` setter hooks into a shared journal appender so `BuildGroundDropDelegates` constructs the patch-recording setters internally and callers cannot bypass diff emission.
- [x] Update `items.RemoveGroundItem` to accept a journal append callback and construct its own quantity setter so deletions always emit patches through the shared helpers.
- [x] Update `items.PickupNearestItem` to require the tile index and journal appender so it removes depleted stacks via `RemoveGroundItem` and always records quantity patches.
- [x] Retire the world `removeGroundItem` wrapper by updating tests and call sites to invoke `items.RemoveGroundItem` directly with the shared journal dependency.
- [x] Replace the `groundItemState` alias with `items.GroundItemState` throughout the server so world code works with the shared item types directly.
- [x] Replace the remaining `GroundItem` alias with `items.GroundItem` so server tests and helpers operate on the shared item structs.
- [x] Replace the `groundTileKey` alias with `items.GroundTileKey` so server code uses the shared tile metadata type directly.
- [x] Collapse the `sim_engine_adapter` ground item conversions to work with `[]itemspkg.GroundItem` end-to-end so hub snapshots and broadcasts stop hopping between legacy and shared item types.
- [x] Update hub state messages and marshaling helpers to encode `[]itemspkg.GroundItem` directly so the network layer no longer depends on `sim` ground item wrappers.
- [x] Add regression coverage proving `Hub.marshalState` emits `groundItems` using the shared `internal/items` schema so the new payload shape stays locked for network consumers.
- [x] Extend the websocket subscribe/resubscribe tests to assert the initial state payload carries the shared ground item schema and trim any remaining `sim` ground item clones from the handler.
- [x] Replace `simutil.CloneGroundItems` with an `items.CloneGroundItems` helper and update hub/keyframe call sites to rely on the shared item package for snapshot cloning.
- [x] Replace the remaining ad-hoc ground item slice clones in determinism and marshaling tests with `items.CloneGroundItems` so coverage exercises the shared helper path.
- [x] Replace `simutil.CloneEffectTriggers` with an `effects.CloneEffectTriggers` helper and route hub/journal packaging through the shared effects package so the simulation utilities keep shrinking.
- [x] Move the effect trigger conversion helpers (`simEffectTriggersFromLegacy`/`legacyEffectTriggersFromSim`) into `internal/effects` so hub and adapter callers reuse the shared clone path and the remaining map/string cloning can leave `simutil`.
- [x] Move the effect params patch payload conversions (`EffectParamsPayload` cases in `sim_engine_adapter.go`) into `internal/effects` so the adapter clones effect parameter maps through the shared helpers and `simutil` can drop its float map clone.
- [x] Move the effect event batch and resync signal conversions out of `sim_engine_adapter.go` into `internal/effects` so the adapter and hub rely on the shared helpers when cloning journal batches.
- [x] Route alive effect ID cloning through `internal/effects` so the adapter, hub, and tests stop depending on the server-local helper and `simutil` can drop its dedicated clone function.
- [x] Move the inventory and equipment patch payload conversions into `internal/items` so the adapter reuses the shared item helpers when cloning patch payloads.
- [x] Move the actor inventory and equipment snapshot conversions into `internal/items` so adapter and world callers share the same helpers when translating actors.
- [x] Add `internal/items` helpers that wrap the slot mappers to build full `sim.Inventory` and `sim.Equipment` snapshots (and the reverse) so the adapter and tests can drop their struct-assembly loops.
- [x] Update `internal/sim/patches` player replay helpers to use the shared inventory/equipment snapshot builders so clone/apply flows drop their bespoke slice copy logic.
- [x] Update `internal/simutil` clone helpers to use the shared inventory/equipment snapshot builders so the utilities drop their `items/simpayloads` slice copy dependency.
- [x] Update `internal/items/simpayloads` inventory and equipment payload cloning to reuse the shared snapshot builders so patch conversions drop their bespoke slice copy logic.
- [x] Add dedicated `internal/items/simsnapshots` helpers that assemble `sim.Inventory` and `sim.Equipment` snapshots from `[]sim` slots and update the `sim/patches`, `simutil`, and `items/simpayloads` callers to use them so identity mapper closures disappear.
- [x] Promote the slot→snapshot helpers to `internal/items` and update the existing call sites so snapshot assembly lives alongside the shared item clones without changing schemas.
- [x] Expose slot clone helpers from `internal/items` (for example `CloneInventorySlots` and `CloneEquippedItems`) and update `simutil` and `items/simpayloads` to call them directly so the struct assemblers no longer reach into `.Slots` for cloning.
- [x] Route the `sim_engine_adapter` inventory and equipment conversions through the promoted helpers so adapter cloning reuses the shared snapshot assembly.
- [x] Promote the slot conversion reflect helpers (`SimInventorySlotsFromAny` / `SimEquippedItemsFromAny`) into `internal/items` and delegate the `items/simpayloads` wrappers to them so slice normalization lives with the shared clone utilities.
- [x] Update remaining call sites to reference `items.SimInventorySlotsFromAny` / `items.SimEquippedItemsFromAny` directly and delete the pass-through wrappers from `items/simpayloads` once no external callers remain.
- [x] Update `items/simpayloads` clone helpers to call `items.CloneInventorySlots` / `items.CloneEquippedItems` directly at call sites and remove the wrappers once unused.
- [x] Remove `internal/items/simpayloads` now that patch conversions rely on the shared item helpers and add adapter coverage for the pointer-based payload cases.
- [x] Move the legacy inventory and equipment payload assembly helpers from `sim_engine_adapter.go` into `internal/items` so patch and snapshot conversions share the same adapters.
- [x] Move the legacy inventory and equipment slot conversion closures (`inventorySlotFromSim` / `equippedItemFromSim`) into `internal/items` so adapter and payload assembly callers reuse shared mapping helpers.
- [x] Move the legacy inventory and equipment assembler helpers (`inventoryFromSlots`, `inventoryPayloadFromSlots`, `equipmentFromSlots`, `equipmentPayloadFromSlots`) into `internal/items` so snapshot and payload conversions share the centralized constructors.
- [x] Update the `internal/items` snapshot and payload tests to exercise the new assembler helpers so the package relies on the shared constructors end-to-end.
- [x] Replace the remaining inventory and equipment payload struct literals in `simutil` and server tests with the `items` assembler helpers so payload cloning stays centralized.
- [x] Update `world_mutators.go` to construct inventory and equipment patch payloads via the shared `items` assembler helpers so runtime diff emission uses the centralized constructors.
- [x] Convert the remaining inventory and equipment payload constructions in `world_mutators_test.go` and other world tests to the shared helpers so test scaffolding relies on the centralized constructors.
- [x] Add world equipment mutation coverage in `world_equipment_test.go` (or neighboring world tests) that verifies patch payloads through `items.EquipmentPayloadFromSlots` so equipment scaffolding uses the centralized constructors.
- [x] Add `sim_engine_adapter` equipment patch conversion coverage that asserts `items.EquipmentPayloadFromSlots` assembles the payload so adapter cloning stays centralized.
- [x] Add `sim_engine_adapter` equipment snapshot conversion coverage that asserts `items.EquipmentValueFromSlots` assembles the player and NPC equipment so snapshot cloning stays centralized.
- [x] Add `sim_engine_adapter` equipment keyframe conversion coverage that asserts the shared item assemblers build keyframe payloads so diff archival stays centralized.
- [x] Add `sim_engine_adapter` inventory keyframe conversion coverage that asserts the shared item assemblers build keyframe payloads so diff archival stays centralized.
- [x] Add `sim_engine_adapter` equipment keyframe conversion coverage that asserts the shared item assemblers build simulation keyframe payloads so inbound journal restores stay centralized.
- [x] Add `sim_engine_adapter` inventory keyframe conversion coverage that asserts the shared item assemblers build simulation keyframe payloads so inbound journal restores stay centralized.
- [x] Add `sim_engine_adapter` keyframe ground item conversion coverage that asserts the shared clone helpers build snapshots in both directions so journal archival keeps using `items.CloneGroundItems`.
- [x] Add `sim_engine_adapter` keyframe recording coverage that proves `adapter.RecordKeyframe` clones ground items via `items.CloneGroundItems` before appending to the journal.
- [x] Add `sim_engine_adapter` keyframe lookup coverage that proves `adapter.KeyframeBySequence` clones ground items via `items.CloneGroundItems` when serving callers.
- [x] Add hub keyframe lookup coverage that proves `Hub.Keyframe` clones ground items via `items.CloneGroundItems` so snapshots cannot mutate the journal.
- [x] Add hub keyframe request coverage that proves `HandleKeyframeRequest` clones ground items via `items.CloneGroundItems` before responding to clients.
- [x] Add hub keyframe request coverage that proves player and NPC slices are deep-cloned so client mutations cannot affect the journal state.
- [x] Add hub keyframe lookup coverage that proves player and NPC slices are deep-cloned so snapshots cannot mutate the journal state.
- [x] Add hub keyframe request coverage that proves obstacle slices are deep-cloned so client mutations cannot affect the journal state.
- [x] Add hub keyframe lookup coverage that proves obstacle slices are deep-cloned so snapshots cannot mutate the journal state.
- [x] Add hub keyframe request coverage that proves world config metadata is copied before responding so client mutations cannot affect the journal state.
- [x] Add hub keyframe lookup coverage that proves world config metadata is copied before returning so snapshots cannot mutate the journal state.
- [x] Add adapter keyframe lookup coverage that proves `sim.Engine.KeyframeBySequence` copies world config metadata before returning so hub callers cannot mutate the journal state.
- [x] Add adapter keyframe recording coverage that proves `sim.Engine.RecordKeyframe` copies world config metadata before appending so journal state cannot be mutated by callers.
- [x] Add journal keyframe lookup coverage that proves `internal/journal.Journal.KeyframeBySequence` returns cloned world config metadata so downstream adapters cannot mutate stored frames.
- [x] Add journal keyframe recording coverage that proves `internal/journal.Journal.RecordKeyframe` stores cloned world config metadata so subsequent lookups cannot mutate prior entries.

**Definition of done:**

- [x] Ensure the engine depends downward (`engine → world → journal`).
- [x] Keep subpackages acyclic.
- [x] Keep the golden determinism test passing.

---

## [DONE] Phase 3 — IO and Concurrency Cleanup

- [x] Objective: Push all concurrency to the perimeter.

### Next task

- [x] Instrument websocket send queues with telemetry counters (queue depth, drops) and surface them through the existing telemetry interfaces.
 - [x] Surface websocket queue telemetry metrics through the diagnostics HTTP response so operators can track depth and drop rates in real time.
 - [x] Add diagnostics coverage that forces a subscriber queue overflow to verify the telemetry payload reports non-zero depth and drop counters.
- [x] Document the next logical follow-up step.

- [x] Give each client connection its own writer goroutine and bounded send queue.
- [x] Replace ad-hoc broadcast loops with metrics-backed fan-out queues (queue depth, drops).
- [x] Trigger resync scheduling when the broadcast fan-out queue drops updates so subscribers recover quickly. *(Waived by project owner; resync scheduling will not be implemented.)*

**Definition of done:**

- [x] Keep the simulation tick single-threaded.
- [x] Keep WS and HTTP in separate goroutines with clear boundaries.
- [x] Keep the golden test passing with tick latency at or below baseline.

---

## [DONE] Phase 4 — Typed Contracts & Versioning

- [x] Objective: Solidify data interchange formats and backward compatibility.

### Next task

- [x] Document the next logical follow-up step.
  - Prioritize the patch typing effort by defining a canonical `Patch` struct inside `internal/sim/patches`, mirroring the current map fields so legacy callers can be updated incrementally.

- [x] Replace untyped patch maps with typed structs under `sim/patches`.
- [x] Update `server/patches.go` re-exports to source from `sim/patches` instead of `internal/journal` so callers adopt the canonical patch definitions.
- [x] Switch `internal/items` ground item journal setters to emit `sim/patches` typed patch structs instead of `internal/journal` aliases.
- [x] Switch `internal/effects` patch payload helpers to emit `sim/patches` typed patch structs so effect journal emission no longer depends on `internal/journal` aliases.
- [x] Switch `internal/effects` effect event batch conversions to consume typed effect events instead of `internal/journal` aliases.
- [x] Update `server/patches.go` effect event re-exports to point at the typed definitions so downstream callers stop depending on `internal/journal` structs.
- [x] Sketch `internal/net/proto` versioned snapshot/patch encoders that wrap the typed contract structs while keeping the existing JSON shape for the compatibility window.
- [x] Thread the new versioned encoders through the hub state/keyframe/join marshaling paths while defaulting to version 1 payloads.
- [x] Freeze serialization format and validate via property tests (decode→encode→decode).
  - Lock version 1 snapshot/join/keyframe JSON fixtures under `internal/net/proto/testdata` and add round-trip tests so encoding stays stable.
- [x] Introduce `Version` field in client protocol messages.
  - Thread the websocket client payload version through `ClientMessage` decode/encode helpers while defaulting to version 1 when absent.
- [x] Update CI to fail on incompatible schema changes unless a migration flag is set.

**Definition of done:**

- [x] Keep patches, snapshots, and messages typed and versioned.
- [x] Keep compatibility mode available for older clients.
- [x] Keep the golden test producing identical checksums.

---

## [NOT STARTED] Phase 5 — Observability, Style, and Maintenance

- [ ] Objective: Prevent regression and ensure future maintainability.

### Next task

- [x] Document the next logical follow-up step for Phase 5, outlining how the observability tooling will be staged alongside new `/debug/pprof/` endpoints.
  - Centralize the debug HTTP wiring inside `internal/net` so `/debug/pprof/` registration stays co-located with the REST surface while gating the expensive trace handler behind a dedicated toggle.
  - Follow up by shaping an `ObservabilityConfig` wrapper on `app.Config` so future tooling (trace exporters, metrics scrapers) can reuse the same seam without revisiting every call site.

- [x] Integrate `pprof` and optional tracing endpoints under `/debug/pprof/`.
  - Register the standard profile handlers in `internal/net` and expose `/debug/pprof/trace` only when `EnablePprofTrace` (or the `ENABLE_PPROF_TRACE` env var) opts in, keeping the expensive recorder disabled by default.
  - Cover the new routes with handler tests so the default (disabled) and opt-in cases stay locked as we tune observability.

- [x] Promote the `EnablePprofTrace` flag into a reusable `ObservabilityConfig` struct so upcoming observability hooks can share the same injection point without bloating `HTTPHandlerConfig`.
- [x] Add `make deps-check` to enforce import boundaries (`net/*` must not import `sim/*` internals).
<<<<<<< HEAD
- [ ] Configure `golangci-lint` with cyclomatic limits and forbid package cycles.
  - Introduce a `make lint` entry that runs `golangci-lint` with `gocyclo` thresholds for Go code and a `depguard` rule that blocks `internal/sim/internal` imports from networking packages before wiring it into CI.
- [ ] Add CI race detection (`go test -race ./...`).
- [x] Commit a concise `ARCHITECTURE.md` and `STYLE.md` next to the code, not only in docs.
- [x] Document dependency rules and testing expectations.
=======
- [x] Configure `golangci-lint` with cyclomatic limits and forbid package cycles.
  - Introduce a `make lint` entry that runs `golangci-lint` with `gocyclo` thresholds for Go code and then chains the existing `deps-check` gate so networking packages continue to reject `internal/sim/internal` imports before wiring it into CI.
- [x] Add CI race detection (`go test -race ./...`).
- [ ] Commit a concise `ARCHITECTURE.md` and `STYLE.md` next to the code, not only in docs.
  - [ ] Draft `server/ARCHITECTURE.md` summarizing package responsibilities and import boundaries before adding the matching root copy.
- [ ] Document dependency rules and testing expectations.
>>>>>>> cd911c11

**Definition of done:**

- [ ] Confirm all phases complete with no determinism drift.
- [ ] Ensure CI enforces architecture, tests, lint, and race checks.
- [ ] Ensure the codebase conforms to Go idioms: small packages, clear ownership, explicit dependencies.

---

## Quick-Win Checklist

* [ ] Introduce `internal/sim` façade and route all callers through it.
* [ ] Add golden determinism test to CI.
* [ ] Extract `proto` and make WS a pure translator.
* [ ] Implement ring-buffer `CommandBuffer` with metrics.
* [ ] Carve out `journal` and `patches` packages; route writes through them.
* [ ] Add `telemetry` injection and remove globals.
* [ ] Write short `ARCHITECTURE.md` explaining new package rules.

---

**Outcome:**
Incremental migration to a clean, idiomatic Go architecture with deterministic core, clear package boundaries, safe concurrency, and test-backed confidence in every change.<|MERGE_RESOLUTION|>--- conflicted
+++ resolved
@@ -395,20 +395,11 @@
 
 - [x] Promote the `EnablePprofTrace` flag into a reusable `ObservabilityConfig` struct so upcoming observability hooks can share the same injection point without bloating `HTTPHandlerConfig`.
 - [x] Add `make deps-check` to enforce import boundaries (`net/*` must not import `sim/*` internals).
-<<<<<<< HEAD
-- [ ] Configure `golangci-lint` with cyclomatic limits and forbid package cycles.
-  - Introduce a `make lint` entry that runs `golangci-lint` with `gocyclo` thresholds for Go code and a `depguard` rule that blocks `internal/sim/internal` imports from networking packages before wiring it into CI.
-- [ ] Add CI race detection (`go test -race ./...`).
 - [x] Commit a concise `ARCHITECTURE.md` and `STYLE.md` next to the code, not only in docs.
 - [x] Document dependency rules and testing expectations.
-=======
 - [x] Configure `golangci-lint` with cyclomatic limits and forbid package cycles.
   - Introduce a `make lint` entry that runs `golangci-lint` with `gocyclo` thresholds for Go code and then chains the existing `deps-check` gate so networking packages continue to reject `internal/sim/internal` imports before wiring it into CI.
 - [x] Add CI race detection (`go test -race ./...`).
-- [ ] Commit a concise `ARCHITECTURE.md` and `STYLE.md` next to the code, not only in docs.
-  - [ ] Draft `server/ARCHITECTURE.md` summarizing package responsibilities and import boundaries before adding the matching root copy.
-- [ ] Document dependency rules and testing expectations.
->>>>>>> cd911c11
 
 **Definition of done:**
 
