--- conflicted
+++ resolved
@@ -63,7 +63,6 @@
 
 ---
 
-<<<<<<< HEAD
 ## Realtime Simulation Contract
 
 - **Tick loop**: The Go hub advances the world at ~15 Hz and clamps all player positions within the 800×600 arena before broadcasting the authoritative snapshot on every tick.
@@ -72,7 +71,7 @@
   - Clients emit `{ "type": "heartbeat", "sentAt": <unixMillis> }` every ~2 seconds.
   - The server responds with `{ "type": "heartbeat", "serverTime": <unixMillis>, "clientTime": <unixMillis>, "rtt": <ms> }` and removes sockets that miss three consecutive heartbeats (~6 seconds).
 - **Diagnostics**: `/diagnostics` returns a JSON payload with the current tick rate, heartbeat interval, and per-player heartbeat/latency observations for monitoring round-trip quality.
-=======
+
 ## Roadmap
 
 The project is in its foundational phase. The milestones below outline the intended progression toward the full Mine & Die experience. Each step is scoped to be deliverable, testable, and to build on the work completed in prior milestones.
@@ -111,7 +110,6 @@
 - Add item spawn/despawn systems for NPCs/monsters, integrating drops into combat resolution and world state broadcasts.
 - Support player-to-player trade or guild treasury withdrawals with accompanying client UI.
 - Document persistence setup, the economic halving schedule, and trading expectations, including migration steps.
->>>>>>> f0b9db12
 
 ---
 
