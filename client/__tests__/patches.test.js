--- conflicted
+++ resolved
@@ -7,11 +7,8 @@
   PATCH_KIND_PLAYER_INTENT,
   PATCH_KIND_PLAYER_HEALTH,
   PATCH_KIND_PLAYER_INVENTORY,
-<<<<<<< HEAD
   PATCH_KIND_PLAYER_EQUIPMENT,
-=======
   PATCH_KIND_PLAYER_REMOVED,
->>>>>>> c85ddfb2
   PATCH_KIND_NPC_POS,
   PATCH_KIND_NPC_FACING,
   PATCH_KIND_NPC_HEALTH,
